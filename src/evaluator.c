--- conflicted
+++ resolved
@@ -225,8 +225,6 @@
     return 1;
 }
 
-<<<<<<< HEAD
-=======
 /**
  * @brief Detect royal flush
  *
@@ -285,7 +283,6 @@
     return 0;
 }
 
->>>>>>> 6529b6e4
 int evaluate_hand(void) {
     /* Placeholder for hand evaluation */
     return 0;
